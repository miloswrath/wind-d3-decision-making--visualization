--- conflicted
+++ resolved
@@ -170,11 +170,8 @@
       .text("×");
 
     const colAll = colEnter.merge(col);
-<<<<<<< HEAD
     const t = transition().duration(150);
-=======
-    const t = this.svg.transition().duration(150);
->>>>>>> 2cde2497
+
     colAll.transition(t).attr("transform", (_, i) => `translate(${colLefts[i]}, ${margin.top - HEADER_H})`);
     colAll.select("rect.header-bg")
       .transition(t)
